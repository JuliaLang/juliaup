<<<<<<< HEAD
use anyhow::{Context,Result};
use std::{io::Write, process::Stdio};
use itertools::Itertools;
=======
use anyhow::Result;
>>>>>>> 978dcf7e

#[cfg(all(not(feature = "windowsstore"),feature = "selfupdate"))]
pub fn run_command_selfuninstall() -> Result<()> {
    use anyhow::Context;
    use std::{io::Write, process::Stdio};
    use itertools::Itertools;

    match std::env::var("WSL_DISTRO_NAME") {
        // This is the WSL case, where we schedule a Windows task to do the update
        Ok(val) => {            
            std::process::Command::new("schtasks.exe")
                .args([
                    "/delete",
                    "/tn",
                    &format!("Juliaup self update for WSL {} distribution", val),
                    "/f",
                ])
                .output()
                .with_context(|| "Failed to remove Windows task for juliaup.")?;

        },
        Err(_e) => {
            let output = std::process::Command::new("crontab")
                .args(["-l"])
                .output()
                .with_context(|| "Failed to remove cron task.")?;

            let new_crontab_content = String::from_utf8(output.stdout)?
                .lines()
                .filter(|x| !x.contains("4c79c12db1d34bbbab1f6c6f838f423f"))
                .chain([""])
                .join("\n");

            let mut child = std::process::Command::new("crontab")
                .stdin(Stdio::piped())
                .stdout(Stdio::piped())
                .spawn()?;

            let child_stdin = child.stdin.as_mut().unwrap();

            child_stdin.write_all(new_crontab_content.as_bytes())?;

            // Close stdin to finish and avoid indefinite blocking
            drop(child_stdin);
                
            child.wait_with_output()?;
        },
    };

    println!("Successfully removed the background task that updates juliaup itself.");

    Ok(())
}

#[cfg(all(not(feature = "windowsstore"),not(feature = "selfupdate")))]
pub fn run_command_selfuninstall() -> Result<()> {    
    println!("This command is not supported in this version of juliaup.");

    Ok(())
}

#[cfg(feature = "windowsstore")]
pub fn run_command_selfuninstall() -> Result<()> {
    println!("This command is currently not supported in the Windows Store distributed version of juliaup.");

    Ok(())
}
<|MERGE_RESOLUTION|>--- conflicted
+++ resolved
@@ -1,74 +1,68 @@
-<<<<<<< HEAD
-use anyhow::{Context,Result};
-use std::{io::Write, process::Stdio};
-use itertools::Itertools;
-=======
-use anyhow::Result;
->>>>>>> 978dcf7e
-
-#[cfg(all(not(feature = "windowsstore"),feature = "selfupdate"))]
-pub fn run_command_selfuninstall() -> Result<()> {
-    use anyhow::Context;
-    use std::{io::Write, process::Stdio};
-    use itertools::Itertools;
-
-    match std::env::var("WSL_DISTRO_NAME") {
-        // This is the WSL case, where we schedule a Windows task to do the update
-        Ok(val) => {            
-            std::process::Command::new("schtasks.exe")
-                .args([
-                    "/delete",
-                    "/tn",
-                    &format!("Juliaup self update for WSL {} distribution", val),
-                    "/f",
-                ])
-                .output()
-                .with_context(|| "Failed to remove Windows task for juliaup.")?;
-
-        },
-        Err(_e) => {
-            let output = std::process::Command::new("crontab")
-                .args(["-l"])
-                .output()
-                .with_context(|| "Failed to remove cron task.")?;
-
-            let new_crontab_content = String::from_utf8(output.stdout)?
-                .lines()
-                .filter(|x| !x.contains("4c79c12db1d34bbbab1f6c6f838f423f"))
-                .chain([""])
-                .join("\n");
-
-            let mut child = std::process::Command::new("crontab")
-                .stdin(Stdio::piped())
-                .stdout(Stdio::piped())
-                .spawn()?;
-
-            let child_stdin = child.stdin.as_mut().unwrap();
-
-            child_stdin.write_all(new_crontab_content.as_bytes())?;
-
-            // Close stdin to finish and avoid indefinite blocking
-            drop(child_stdin);
-                
-            child.wait_with_output()?;
-        },
-    };
-
-    println!("Successfully removed the background task that updates juliaup itself.");
-
-    Ok(())
-}
-
-#[cfg(all(not(feature = "windowsstore"),not(feature = "selfupdate")))]
-pub fn run_command_selfuninstall() -> Result<()> {    
-    println!("This command is not supported in this version of juliaup.");
-
-    Ok(())
-}
-
-#[cfg(feature = "windowsstore")]
-pub fn run_command_selfuninstall() -> Result<()> {
-    println!("This command is currently not supported in the Windows Store distributed version of juliaup.");
-
-    Ok(())
-}
+use anyhow::Result;
+
+#[cfg(all(not(feature = "windowsstore"),feature = "selfupdate"))]
+pub fn run_command_selfuninstall() -> Result<()> {
+    use anyhow::Context;
+    use std::{io::Write, process::Stdio};
+    use itertools::Itertools;
+
+    match std::env::var("WSL_DISTRO_NAME") {
+        // This is the WSL case, where we schedule a Windows task to do the update
+        Ok(val) => {            
+            std::process::Command::new("schtasks.exe")
+                .args([
+                    "/delete",
+                    "/tn",
+                    &format!("Juliaup self update for WSL {} distribution", val),
+                    "/f",
+                ])
+                .output()
+                .with_context(|| "Failed to remove Windows task for juliaup.")?;
+
+        },
+        Err(_e) => {
+            let output = std::process::Command::new("crontab")
+                .args(["-l"])
+                .output()
+                .with_context(|| "Failed to remove cron task.")?;
+
+            let new_crontab_content = String::from_utf8(output.stdout)?
+                .lines()
+                .filter(|x| !x.contains("4c79c12db1d34bbbab1f6c6f838f423f"))
+                .chain([""])
+                .join("\n");
+
+            let mut child = std::process::Command::new("crontab")
+                .stdin(Stdio::piped())
+                .stdout(Stdio::piped())
+                .spawn()?;
+
+            let child_stdin = child.stdin.as_mut().unwrap();
+
+            child_stdin.write_all(new_crontab_content.as_bytes())?;
+
+            // Close stdin to finish and avoid indefinite blocking
+            drop(child_stdin);
+                
+            child.wait_with_output()?;
+        },
+    };
+
+    println!("Successfully removed the background task that updates juliaup itself.");
+
+    Ok(())
+}
+
+#[cfg(all(not(feature = "windowsstore"),not(feature = "selfupdate")))]
+pub fn run_command_selfuninstall() -> Result<()> {    
+    println!("This command is not supported in this version of juliaup.");
+
+    Ok(())
+}
+
+#[cfg(feature = "windowsstore")]
+pub fn run_command_selfuninstall() -> Result<()> {
+    println!("This command is currently not supported in the Windows Store distributed version of juliaup.");
+
+    Ok(())
+}