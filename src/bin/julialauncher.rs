--- conflicted
+++ resolved
@@ -334,7 +334,6 @@
     paths: &juliaup::global_paths::GlobalPaths,
 ) -> Result<(PathBuf, Vec<String>)> {
     let channel_valid = is_valid_channel(versions_db, &channel.to_string())?;
-<<<<<<< HEAD
 
     // First check if the channel is already installed
     if let Some(channel_info) = config_data.installed_channels.get(channel) {
@@ -357,39 +356,9 @@
                     // User hasn't set a preference - prompt in interactive mode, default to false in non-interactive
                     if is_interactive() {
                         handle_auto_install_prompt(channel, paths)?
-=======
-    let channel_info = config_data
-            .installed_channels
-            .get(channel)
-            .ok_or_else(|| match juliaup_channel_source {
-                JuliaupChannelSource::CmdLine => {
-                    if channel_valid {
-                        UserError { msg: format!("`{}` is not installed. Please run `juliaup add {}` to install channel or version.", channel, channel) }
-                    } else if is_pr_channel(channel) {
-                        UserError { msg: format!("`{}` is not installed. Please run `juliaup add {}` to install pull request channel if available.", channel, channel) }
-                    } else {
-                        UserError { msg: format!("Invalid Juliaup channel `{}`. Please run `juliaup list` to get a list of valid channels and versions.",  channel) }
-                    }
-                },
-                JuliaupChannelSource::EnvVar=> {
-                    if channel_valid {
-                        UserError { msg: format!("`{}` from environment variable JULIAUP_CHANNEL is not installed. Please run `juliaup add {}` to install channel or version.", channel, channel) }
-                    } else if is_pr_channel(channel) {
-                        UserError { msg: format!("`{}` from environment variable JULIAUP_CHANNEL is not installed. Please run `juliaup add {}` to install pull request channel if available.", channel, channel) }
-                    } else {
-                        UserError { msg: format!("Invalid Juliaup channel `{}` from environment variable JULIAUP_CHANNEL. Please run `juliaup list` to get a list of valid channels and versions.",  channel) }
-                    }
-                },
-                JuliaupChannelSource::Override=> {
-                    if channel_valid {
-                        UserError { msg: format!("`{}` from directory override is not installed. Please run `juliaup add {}` to install channel or version.", channel, channel) }
-                    } else if is_pr_channel(channel) {
-                        UserError { msg: format!("`{}` from directory override is not installed. Please run `juliaup add {}` to install pull request channel if available.", channel, channel) }
->>>>>>> 4d981b4b
                     } else {
                         false
                     }
-<<<<<<< HEAD
                 }
             };
 
@@ -422,11 +391,6 @@
             // If we reach here, either installation failed or user declined
         }
     }
-=======
-                },
-                JuliaupChannelSource::Default => UserError {msg: format!("The Juliaup configuration is in an inconsistent state, the currently configured default channel `{}` is not installed.", channel) }
-            })?;
->>>>>>> 4d981b4b
 
     // Original error handling for non-command-line sources or invalid channels
     let error = match juliaup_channel_source {
