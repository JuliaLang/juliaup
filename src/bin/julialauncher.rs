--- conflicted
+++ resolved
@@ -178,7 +178,6 @@
     launch_parameters: &JuliaupChannelSource,
     juliaupconfig_path: &Path,
 ) -> Result<(PathBuf, Vec<String>)> {
-<<<<<<< HEAD
     if let JuliaupChannelSource::Manifest { version } = launch_parameters {
         let version_string = versions_db.available_channels.get(version)
             .ok_or_else(|| anyhow!("The project you are trying to launch uses Julia {}, but no such Julia version exists. Please make sure you are using a valid Julia manifest file.", version))?;
@@ -210,48 +209,29 @@
             _ => unreachable!(),
         };
 
+        let channel_valid = is_valid_channel(versions_db, &channel.to_string())?;
+
         let channel_info = config_data
             .installed_channels
             .get(channel)
             .ok_or_else(|| match launch_parameters {
                 JuliaupChannelSource::CmdLine {..} => {
-                    if versions_db.available_channels.contains_key(channel) {
-=======
-    let channel_valid = is_valid_channel(versions_db, &channel.to_string())?;
-    let channel_info = config_data
-            .installed_channels
-            .get(channel)
-            .ok_or_else(|| match juliaup_channel_source {
-                JuliaupChannelSource::CmdLine => {
                     if channel_valid {
->>>>>>> 903e75c2
                         UserError { msg: format!("`{}` is not installed. Please run `juliaup add {}` to install channel or version.", channel, channel) }
                     } else {
                         UserError { msg: format!("ERROR: Invalid Juliaup channel `{}`. Please run `juliaup list` to get a list of valid channels and versions.",  channel) }
                     }
                 }.into(),
-<<<<<<< HEAD
                 JuliaupChannelSource::EnvVar {..} => {
-                    if versions_db.available_channels.contains_key(channel) {
+                    if channel_valid {
                         UserError { msg: format!("`{}` for environment variable JULIAUP_CHANNEL is not installed. Please run `juliaup add {}` to install channel or version.", channel, channel) }
-=======
-                JuliaupChannelSource::EnvVar=> {
-                    if channel_valid {
-                        UserError { msg: format!("`{}` from environment variable JULIAUP_CHANNEL is not installed. Please run `juliaup add {}` to install channel or version.", channel, channel) }
->>>>>>> 903e75c2
                     } else {
                         UserError { msg: format!("ERROR: Invalid Juliaup channel `{}` from environment variable JULIAUP_CHANNEL. Please run `juliaup list` to get a list of valid channels and versions.",  channel) }
                     }
                 }.into(),
-<<<<<<< HEAD
                 JuliaupChannelSource::Override {..} => {
-                    if versions_db.available_channels.contains_key(channel) {
+                    if channel_valid {
                         UserError { msg: format!("`{}` for directory override is not installed. Please run `juliaup add {}` to install channel or version.", channel, channel) }
-=======
-                JuliaupChannelSource::Override=> {
-                    if channel_valid {
-                        UserError { msg: format!("`{}` from directory override is not installed. Please run `juliaup add {}` to install channel or version.", channel, channel) }
->>>>>>> 903e75c2
                     } else {
                         UserError { msg: format!("ERROR: Invalid Juliaup channel `{}` from directory override. Please run `juliaup list` to get a list of valid channels and versions.",  channel) }
                     }
