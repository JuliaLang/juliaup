--- conflicted
+++ resolved
@@ -345,15 +345,6 @@
         .write_style("JULIAUP_LOG_STYLE");
     env_logger::init_from_env(env);
 
-<<<<<<< HEAD
-    let x = std::env::current_dir()?;
-
-    let x = x.canonicalize()?;
-
-    println!("{:?}", x);
-
-    let client_status = run_app()?;
-=======
     let client_status = run_app();
 
     if let Err(err) = &client_status {
@@ -365,7 +356,6 @@
     }
 
     let client_status: u8 = client_status?.try_into().unwrap();
->>>>>>> bdcaa9dd
 
     Ok(std::process::ExitCode::from(client_status))
 }