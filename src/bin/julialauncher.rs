--- conflicted
+++ resolved
@@ -47,14 +47,8 @@
 
     if versiondb_update_interval > 0 {
         let should_run = if let Some(last_versiondb_update) = config_file.data.last_version_db_update {
-<<<<<<< HEAD
             let update_time = last_versiondb_update + chrono::Duration::minutes(val);
             Utc::now() >= update_time
-=======
-            let update_time = last_versiondb_update + chrono::Duration::minutes(versiondb_update_interval);
-
-            if Utc::now() >= update_time {true} else {false}
->>>>>>> 2104e6a2
         } else {
             true
         };
