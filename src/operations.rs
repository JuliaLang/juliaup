--- conflicted
+++ resolved
@@ -67,14 +67,8 @@
     Ok(agent)
 }
 
-<<<<<<< HEAD
 #[cfg(macos)]
-pub fn get_ureq_agent() -> Result<ureq::Agent> {
-    use std::sync::Arc;
-=======
-#[cfg(any(windows, macos))]
 pub fn get_ureq_agent(url: &str) -> Result<ureq::Agent> {
->>>>>>> ebddf1fc
     use native_tls::TlsConnector;
     use std::sync::Arc;
 
