--- conflicted
+++ resolved
@@ -53,7 +53,6 @@
     },
 }
 
-<<<<<<< HEAD
 #[derive(Serialize, Deserialize, Clone)]
 pub struct JuliaupConfigExcutionAlias {
     #[serde(rename = "Target")]
@@ -75,10 +74,7 @@
     },
 }
 
-#[derive(Serialize, Deserialize, Clone)]
-=======
 #[derive(Serialize, Deserialize, Clone, PartialEq)]
->>>>>>> eb5a9ed8
 pub struct JuliaupConfigSettings {
     #[serde(
         rename = "CreateChannelSymlinks",
