--- conflicted
+++ resolved
@@ -42,11 +42,7 @@
 ureq = { version = "2", features = ["json"] }
 
 [target.'cfg(windows)'.dependencies]
-<<<<<<< HEAD
 windows = { version = "0.42.0", features = ["Win32_Foundation", "Win32_UI_Shell", "Win32_System_Console", "Services_Store", "Foundation", "Foundation_Collections", "Web_Http", "Storage_Streams", "Web_Http_Headers",] }
-=======
-windows = { version = "0.42.0", features = ["Win32_Foundation", "Win32_UI_Shell", "Win32_System_Console", "Services_Store", "Foundation", "Foundation_Collections", "Web_Http", "Storage_Streams",] }
->>>>>>> 1b91a163
 
 [target.'cfg(macos)'.dependencies]
 ureq = { version = "2", features = ["native-tls"] }
